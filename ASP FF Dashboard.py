--- conflicted
+++ resolved
@@ -1533,10 +1533,6 @@
             return _strip_delta(best)
         return None
 
-<<<<<<< HEAD
-    if len(cand) == 1 and event_dt_utc is None:
-        return _strip_delta(best)
-=======
     if len(cand) == 1 and (
         event_dt_utc is None
         or pd.isna(best_delta)
@@ -1544,7 +1540,6 @@
         or total_len == 1
     ):
         return best.drop(labels=["Δ"]) if "Δ" in best else best
->>>>>>> ff417672
 
     return None
 
