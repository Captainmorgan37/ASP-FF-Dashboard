--- conflicted
+++ resolved
@@ -1522,11 +1522,8 @@
     if len(cand) == 1 and (
         event_dt_utc is None
         or pd.isna(best_delta)
-<<<<<<< HEAD
-=======
         or route_filter_hit
         or total_len == 1
->>>>>>> feeb3f5a
     ):
         return best.drop(labels=["Δ"]) if "Δ" in best else best
 
