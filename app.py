"""NiceGUI entrypoint for running the dashboard on AWS App Runner."""
from __future__ import annotations  # optional on Python 3.11

# --- make local vendor/ available before any imports ---
import os, sys
sys.path.insert(0, os.path.join(os.path.dirname(__file__), "vendor"))


# --- Streamlit compatibility shim -------------------------------------------------
if os.getenv("STREAMLIT_SERVER_PORT") or os.getenv("STREAMLIT_RUNTIME"):
    """When invoked via ``streamlit run app.py`` delegate to the original app."""
    import runpy
    from pathlib import Path

    runpy.run_path(str(Path(__file__).with_name("asp_ff_dashboard.py")), run_name="__main__")
    raise SystemExit(0)

from datetime import datetime, timezone
from types import SimpleNamespace
from typing import Iterable, Mapping
from secrets_diagnostics import SecretSection, collect_secret_diagnostics


# --- pandas guard (never crash the process if it’s missing) ---
try:
    import pandas as pd
    PANDAS_ERROR = None
except Exception as e:
    pd = None  # type: ignore
    PANDAS_ERROR = e

# --- NiceGUI guard; start a tiny HTTP server if NiceGUI is missing ---
NICEGUI_ERROR = None
try:
    from nicegui import app as nicegui_app
    from nicegui import ui
    from nicegui.events import UploadEventArguments
except Exception as e:
    NICEGUI_ERROR = e

def _port() -> int:
    try:
        return int(os.getenv("PORT", "8080"))
    except ValueError:
        return 8080

if NICEGUI_ERROR:
    from http.server import BaseHTTPRequestHandler, HTTPServer

    class Handler(BaseHTTPRequestHandler):
        def do_GET(self):
            msg = (
                "<h1>App Runner is up</h1>"
                f"<p>NiceGUI failed to import: <code>{NICEGUI_ERROR}</code></p>"
                "<p>Check requirements.txt and build logs for 'nicegui OK'.</p>"
            ).encode("utf-8")
            self.send_response(200)
            self.send_header("Content-Type", "text/html; charset=utf-8")
            self.send_header("Content-Length", str(len(msg)))
            self.end_headers()
            self.wfile.write(msg)

    if __name__ == "__main__":
        HTTPServer(("0.0.0.0", _port()), Handler).serve_forever()
    raise SystemExit(0)

# Tell python-socketio/engineio to ping frequently (helps proxies)
import socketio
import engineio
try:
    # These attributes exist in recent versions; guarded to be safe
    engineio.async_drivers.gevent  # no-op reference to ensure engineio is loaded
except Exception:
    pass


# --- data_sources guard (ensures IMPORT_ERROR is always defined) ---
IMPORT_ERROR = None
try:
from data_sources import FL3XX_SCHEDULE_COLUMNS, ScheduleData, load_schedule
from schedule_phases import SCHEDULE_PHASES, categorize_rows_by_phase
except Exception as e:
    IMPORT_ERROR = e
    # Fallbacks so the app can still run
    FL3XX_SCHEDULE_COLUMNS = [
        "Booking", "Off-Block (Sched)", "On-Block (Sched)",
        "From (ICAO)", "To (ICAO)", "Flight time (Est)",
        "PIC", "SIC", "Account", "Aircraft", "Aircraft Type", "Workflow",
    ]
    class ScheduleData:  # minimal shim
        def __init__(self, frame, source, raw_bytes=None, metadata=None):
            self.frame = frame
            self.source = source
            self.raw_bytes = raw_bytes
            self.metadata = metadata or {}
    def load_schedule(*args, **kwargs):
        raise RuntimeError(f"data_sources not available: {e!r}")




# ---------------------------------------------------------------------------
# Helpers
# ---------------------------------------------------------------------------


def _format_metadata(schedule: ScheduleData | None) -> str:
    """Return a human friendly description of the active schedule."""

    if schedule is None:
        return "No schedule loaded. Upload a CSV or fetch from the API to begin."

    pieces: list[str] = [f"Source: {schedule.source}"]
    metadata = schedule.metadata or {}

    filename = metadata.get("filename") or metadata.get("name")
    if filename:
        pieces.append(f"File: {filename}")

    uploaded_at = metadata.get("uploaded_at") or metadata.get("updated_at")
    if uploaded_at:
        pieces.append(f"Updated: {uploaded_at}")

    flight_count = len(schedule.frame.index)
    pieces.append(f"Flights: {flight_count}")

    return " · ".join(pieces)


def _rows_from_schedule(schedule: ScheduleData | None) -> list[dict[str, object]]:
    if schedule is None or schedule.frame.empty:
        return []
    frame = schedule.frame.fillna("")
    return frame.to_dict(orient="records")


def _table_columns(columns: Iterable[str]) -> list[dict[str, object]]:
    return [
        {"name": name, "label": name, "field": name, "align": "left", "sortable": True}
        for name in columns
    ]


SCHEDULE_PHASE_LANDED = "landed"
SCHEDULE_PHASE_ENROUTE = "enroute"
SCHEDULE_PHASE_TO_DEPART = "to_depart"

SCHEDULE_PHASES: tuple[tuple[str, str, str, bool], ...] = (
    (
        SCHEDULE_PHASE_LANDED,
        "Landed flights",
        "Flights that have already landed or parked on the blocks.",
        False,
    ),
    (
        SCHEDULE_PHASE_ENROUTE,
        "Enroute flights",
        "Flights that are airborne or have already gone blocks off.",
        False,
    ),
    (
        SCHEDULE_PHASE_TO_DEPART,
        "To depart",
        "Flights that are waiting to depart.",
        True,
    ),
)

LANDED_VALUE_FIELDS = (
    "Landing (UTC)",
    "Landing (FA)",
    "Landing",
    "Landing Time",
    "On Block (UTC)",
    "On Block",
    "On-Block (Actual)",
    "Actual On",
    "Actual In",
    "Arrival (UTC)",
    "Arrival Time",
    "Arrived",
)

ENROUTE_VALUE_FIELDS = (
    "Takeoff (UTC)",
    "Takeoff (FA)",
    "Takeoff",
    "Departure (UTC)",
    "Departure Time",
    "Off Block (UTC)",
    "Off Block",
    "Blocks Off",
    "Actual Off",
    "Actual Out",
)

STAGE_TEXT_FIELDS = (
    "Stage Progress",
    "Status",
    "Stage",
    "Flight Status",
)

LANDED_KEYWORDS = ("landed", "on block", "blocks on", "arrived", "arrival", "on ground")
ENROUTE_KEYWORDS = (
    "airborne",
    "enroute",
    "en route",
    "departed",
    "block off",
    "blocks off",
    "off block",
    "takeoff",
    "in flight",
)


def _value_is_present(value: object) -> bool:
    if value is None:
        return False
    if isinstance(value, str):
        return bool(value.strip())
    return True


def _row_has_values(row: Mapping[str, object], fields: Iterable[str]) -> bool:
    for field in fields:
        if field and _value_is_present(row.get(field)):
            return True
    return False


def _row_matches_keywords(row: Mapping[str, object], keywords: Iterable[str]) -> bool:
    for field in STAGE_TEXT_FIELDS:
        value = row.get(field)
        if not isinstance(value, str):
            continue
        text = value.lower()
        for keyword in keywords:
            if keyword in text:
                return True
    return False


def _row_phase(row: Mapping[str, object]) -> str:
    if _row_matches_keywords(row, LANDED_KEYWORDS) or _row_has_values(row, LANDED_VALUE_FIELDS):
        return SCHEDULE_PHASE_LANDED
    if _row_matches_keywords(row, ENROUTE_KEYWORDS) or _row_has_values(row, ENROUTE_VALUE_FIELDS):
        return SCHEDULE_PHASE_ENROUTE
    return SCHEDULE_PHASE_TO_DEPART


def _categorize_rows_by_phase(rows: list[dict[str, object]]) -> dict[str, list[dict[str, object]]]:
    buckets = {phase: [] for phase, *_ in SCHEDULE_PHASES}
    for row in rows:
        phase = _row_phase(row)
        buckets.setdefault(phase, []).append(row)
    return buckets


def _utc_timestamp() -> str:
    return datetime.now(timezone.utc).strftime("%Y-%m-%d %H:%M:%S UTC")


# ---------------------------------------------------------------------------
# UI state and event handlers
# ---------------------------------------------------------------------------


schedule_state = SimpleNamespace(data=None)  # type: ignore[attr-defined]
schedule_tables: dict[str, ui.table] = {}
status_label: ui.label | None = None
notification_log: ui.log | None = None
# secrets UI state
secret_state = SimpleNamespace(sections=[])
secret_sections_container: ui.column | None = None

# enhanced flight following UI state
enhanced_ff_state = SimpleNamespace(
    enabled=False,
    selected=[],
    options=[],
    select_component=None,
    controls_container=None,
    table=None,
    message_label=None,
)



def _refresh_table() -> None:
    rows = _rows_from_schedule(schedule_state.data)
    if schedule_tables:
<<<<<<< HEAD
        buckets = categorize_rows_by_phase(rows)
=======
        buckets = _categorize_rows_by_phase(rows)
>>>>>>> 439507f6
        for phase, table in schedule_tables.items():
            table.rows = buckets.get(phase, [])
            table.update()
    _update_enhanced_ff_views(rows)


def _refresh_status() -> None:
    if status_label is None:
        return
    status_label.text = _format_metadata(schedule_state.data)

# First render of secrets diagnostics
try:
    secret_state.sections = collect_secret_diagnostics()
except Exception as _e:  # defensive: don’t crash UI if diagnostics fail
    secret_state.sections = []


def _render_secret_sections(container: ui.column, sections: list[SecretSection]) -> None:
    container.clear()

    if not sections:
        with container:
            ui.label(
                "No secret-driven integrations detected."
            ).classes("text-sm text-gray-600")
        return

    columns = [
        {"name": "item", "label": "Item", "field": "item", "align": "left"},
        {"name": "status", "label": "Status", "field": "status", "align": "left"},
        {"name": "source", "label": "Source", "field": "source", "align": "left"},
        {"name": "detail", "label": "Details", "field": "detail", "align": "left"},
    ]

    for section in sections:
        with container:
            with ui.expansion(section.title, value=section.has_warning).classes("w-full"):
                rows = [
                    {
                        "item": row.item,
                        "status": row.status,
                        "source": row.source,
                        "detail": row.detail,
                    }
                    for row in section.rows
                ]
                table = ui.table(columns=columns, rows=rows).classes("w-full")
                table.props("dense flat bordered")


def refresh_secret_diagnostics() -> None:
    secret_state.sections = collect_secret_diagnostics()
    if secret_sections_container is not None:
        _render_secret_sections(secret_sections_container, secret_state.sections)
    ui.notify("Secrets diagnostics refreshed", type="positive")


def _handle_schedule_loaded(schedule: ScheduleData, success_message: str) -> None:
    schedule_state.data = schedule
    _refresh_table()
    _refresh_status()
    ui.notify(success_message, type="positive")


def load_schedule_from_upload(event: UploadEventArguments) -> None:
    """Parse a CSV file uploaded through the UI and populate the table."""

    content = event.content.read()
    if not content:
        ui.notify("Uploaded file is empty", type="warning")
        return

    metadata = {"filename": event.name, "uploaded_at": _utc_timestamp()}

    try:
        schedule = load_schedule("csv_upload", csv_bytes=content, metadata=metadata)
    except Exception as exc:  # pragma: no cover - defensive guard for runtime issues
        ui.notify(f"Unable to parse {event.name}: {exc}", type="negative")
        print(f"CSV upload failed for {event.name}: {exc}")
        return

    _handle_schedule_loaded(
        schedule,
        f"Loaded {len(schedule.frame)} flights from {event.name}",
    )


_SAMPLE_FLIGHT = {
    "bookingIdentifier": "FLX-001",
    "blockOffEstUTC": "2024-03-01T15:00:00Z",
    "blockOnEstUTC": "2024-03-01T18:15:00Z",
    "airportFrom": "CYUL",
    "airportTo": "KBOS",
    "picName": "Doe",
    "sicName": "Roe",
    "accountName": "Demo",
    "registrationNumber": "C-GXYZ",
    "aircraftCategory": "CL35",
    "workflowCustomName": "Confirmed",
}


def simulate_fetch_from_fl3xx() -> None:
    """Demonstrate populating the schedule via the FL3XX normalization path."""

    if IMPORT_ERROR:
        ui.notify(
            "FL3XX helpers are unavailable in this build; upload a CSV instead.",
            type="warning",
        )
        print(f"Sample flight skipped because data_sources import failed: {IMPORT_ERROR}")
        return

    metadata = {
        "flights": [_SAMPLE_FLIGHT],
        "updated_at": _utc_timestamp(),
        "sample": True,
    }

    try:
        schedule = load_schedule("fl3xx_api", metadata=metadata)
    except Exception as exc:  # pragma: no cover - runtime safety net
        ui.notify(f"Unable to load sample flight: {exc}", type="negative")
        print(f"Sample FL3XX load failed: {exc}")
        return

    _handle_schedule_loaded(
        schedule,
        "Loaded sample flight using the FL3XX API formatter",
    )


def send_notification(message_box: ui.textarea) -> None:
    message = (message_box.value or "").strip()
    if not message:
        ui.notify("Add a message before sending a notification", type="warning")
        return

    timestamp = _utc_timestamp()
    ui.notify("Notification sent ✅", type="positive")
    if notification_log is not None:
        notification_log.push(f"{timestamp} · {message}")


def _build_enhanced_ff_options(rows: list[dict[str, object]]) -> list[dict[str, str]]:
    seen: set[str] = set()
    options: list[dict[str, str]] = []

    for row in rows:
        booking = str(row.get("Booking") or row.get("bookingIdentifier") or "").strip()
        if not booking or booking in seen:
            continue

        origin = str(row.get("From (ICAO)") or row.get("airportFrom") or "").strip()
        destination = str(row.get("To (ICAO)") or row.get("airportTo") or "").strip()

        label = booking
        if origin or destination:
            label = f"{booking} · {origin or '???'} → {destination or '???'}"

        options.append({"label": label, "value": booking})
        seen.add(booking)

    return options


def _sync_enhanced_ff_options(rows: list[dict[str, object]]) -> None:
    options = _build_enhanced_ff_options(rows)
    enhanced_ff_state.options = options

    valid_selected = [
        value for value in enhanced_ff_state.selected if any(opt["value"] == value for opt in options)
    ]
    if valid_selected != enhanced_ff_state.selected:
        enhanced_ff_state.selected = valid_selected

    select = enhanced_ff_state.select_component
    if select is not None:
        select.options = options
        select.value = enhanced_ff_state.selected
        select.update()


def _refresh_enhanced_ff_table(rows: list[dict[str, object]] | None = None) -> None:
    table = enhanced_ff_state.table
    message_label = enhanced_ff_state.message_label

    if table is None:
        return

    if rows is None:
        rows = _rows_from_schedule(schedule_state.data)

    if not enhanced_ff_state.enabled:
        table.rows = []
        table.update()
        if message_label is not None:
            message_label.text = "Enhanced Flight Following is turned off."
        return

    if not enhanced_ff_state.selected:
        table.rows = []
        table.update()
        if message_label is not None:
            message_label.text = "No flights selected for Enhanced Flight Following yet."
        return

    selected_set = set(enhanced_ff_state.selected)
    selected_rows = [row for row in rows if str(row.get("Booking") or "").strip() in selected_set]
    table.rows = selected_rows
    table.update()
    if message_label is not None:
        message_label.text = "" if selected_rows else "Selected flights are no longer present in the schedule."


def _render_enhanced_ff_controls(
    container: ui.column, rows: list[dict[str, object]] | None = None
) -> None:
    container.clear()
    enhanced_ff_state.select_component = None

    if rows is None:
        rows = _rows_from_schedule(schedule_state.data)

    if not enhanced_ff_state.enabled:
        with container:
            ui.label(
                "Turn on Enhanced Flight Following to select specific flights."
            ).classes("text-sm text-gray-600")
        return

    if not rows:
        with container:
            ui.label(
                "Load a schedule to choose flights for Enhanced Flight Following."
            ).classes("text-sm text-gray-600")
        return

    select = ui.select(
        options=enhanced_ff_state.options,
        label="Select flights for Enhanced Flight Following",
        value=enhanced_ff_state.selected,
        on_change=_on_enhanced_ff_selection_change,
    )
    select.props("multiple use-chips emit-value map-options dense")
    select.classes("w-full")
    enhanced_ff_state.select_component = select


def _update_enhanced_ff_views(rows: list[dict[str, object]] | None = None) -> None:
    if rows is None:
        rows = _rows_from_schedule(schedule_state.data)

    _sync_enhanced_ff_options(rows)

    container = enhanced_ff_state.controls_container
    if container is not None:
        _render_enhanced_ff_controls(container, rows)

    _refresh_enhanced_ff_table(rows)


def _on_enhanced_ff_toggle(event) -> None:
    enhanced_ff_state.enabled = bool(getattr(event, "value", False))
    if not enhanced_ff_state.enabled:
        enhanced_ff_state.selected = []
    _update_enhanced_ff_views()


def _on_enhanced_ff_selection_change(event) -> None:
    value = getattr(event, "value", None)
    if isinstance(value, list):
        enhanced_ff_state.selected = value
    elif value is None:
        enhanced_ff_state.selected = []
    else:
        enhanced_ff_state.selected = [value]
    _refresh_enhanced_ff_table()


# ---------------------------------------------------------------------------
# Page layout
# ---------------------------------------------------------------------------


# CHANGED: only register /static if folder exists
docs_dir = os.path.join(os.path.dirname(__file__), "docs")
if os.path.isdir(docs_dir):
    nicegui_app.add_static_files("/static", docs_dir)


ui.page_title("FF Dashboard (NiceGUI)")

with ui.header().classes("items-center justify-between"):
    ui.label("FF Dashboard (App Runner)").classes("text-lg font-medium")
    ui.button("Load sample flight", on_click=simulate_fetch_from_fl3xx).props("color=primary")

# NEW: visible warning if import failed
if IMPORT_ERROR:
    with ui.message_bar():
        ui.icon('warning')
        ui.label(f"data_sources import failed: {IMPORT_ERROR}. Using fallback columns.")

if PANDAS_ERROR:
    with ui.message_bar():
        ui.icon('warning')
        ui.label(f"pandas not available: {PANDAS_ERROR}. Demo features limited.")



with ui.column().classes("w-full max-w-6xl mx-auto gap-6 py-4"):
    with ui.card().classes("w-full"):
        status_label = ui.label(_format_metadata(None)).classes("text-sm text-gray-600")
        ui.separator()
        with ui.row().classes("w-full gap-4"):
            ui.upload(on_upload=load_schedule_from_upload)
            message_box = ui.textarea("Notification message").props("rows=3 auto-grow")
            ui.button(
                "Send inline notification",
                on_click=lambda: send_notification(message_box),
            ).props("color=secondary")

        with ui.expansion("Notification history", icon="notifications").classes("w-full"):
            notification_log = ui.log(max_lines=50).classes("h-40")

    with ui.card().classes("w-full"):
        with ui.row().classes("items-center justify-between w-full"):
            ui.label("Enhanced Flight Following").classes("text-base font-medium")
            ui.switch(
                "Enhanced Flight Following Requested",
                value=enhanced_ff_state.enabled,
                on_change=_on_enhanced_ff_toggle,
            )

        enhanced_ff_state.controls_container = ui.column().classes("w-full gap-3 mt-2")

        enhanced_ff_state.message_label = ui.label("").classes("text-sm text-gray-600")

        enhanced_ff_state.table = ui.table(
            columns=_table_columns(FL3XX_SCHEDULE_COLUMNS),
            rows=[],
            row_key="Booking",
        ).classes("w-full mt-2")
        enhanced_ff_state.table.props("dense flat bordered")

    with ui.card().classes("w-full"):
        ui.label("Schedule").classes("text-base font-medium mb-2")
        schedule_tables.clear()
        with ui.column().classes("w-full gap-2"):
            for phase, title, description, expanded in SCHEDULE_PHASES:
                with ui.expansion(title, value=expanded).classes("w-full"):
                    if description:
                        ui.label(description).classes("text-sm text-gray-600 mb-2")
                    table = ui.table(
                        columns=_table_columns(FL3XX_SCHEDULE_COLUMNS),
                        rows=[],
                        row_key="Booking",
                    ).classes("w-full")
                    table.props("dense flat bordered")
                    schedule_tables[phase] = table

    with ui.card().classes("w-full"):
        with ui.row().classes("items-center justify-between w-full"):
            ui.label("Secrets diagnostics").classes("text-base font-medium")
            ui.button("Refresh", on_click=refresh_secret_diagnostics).props("outline")

        container = ui.column().classes("w-full gap-2 mt-2")
        secret_sections_container = container  # type: ignore[assignment]
        _render_secret_sections(container, secret_state.sections)


_update_enhanced_ff_views()


# ---------------------------------------------------------------------------
# Application entrypoint
# ---------------------------------------------------------------------------

def _port() -> int:
    import os
    try:
        return int(os.getenv("PORT", "8080"))
    except ValueError:
        return 8080

try:
    # NiceGUI exposes the socket.io server via ui.run options in newer versions;
    # when not available, this is safe to skip.
    ui.config.socket_io_ping_interval = 20   # seconds
    ui.config.socket_io_ping_timeout = 30    # seconds
except Exception:
    pass


ui.run(
    host="0.0.0.0",
    port=_port(),
    show=False,
    proxy_headers=True,
    forwarded_allow_ips="*",
    http="h11",          # <- prefer h11 (HTTP/1.1) behind App Runner
    ws="wsproto",        # <- use wsproto WS implementation (more tolerant behind proxies)
    uvicorn_logging_level="debug",
)<|MERGE_RESOLUTION|>--- conflicted
+++ resolved
@@ -291,11 +291,7 @@
 def _refresh_table() -> None:
     rows = _rows_from_schedule(schedule_state.data)
     if schedule_tables:
-<<<<<<< HEAD
         buckets = categorize_rows_by_phase(rows)
-=======
-        buckets = _categorize_rows_by_phase(rows)
->>>>>>> 439507f6
         for phase, table in schedule_tables.items():
             table.rows = buckets.get(phase, [])
             table.update()
