--- conflicted
+++ resolved
@@ -118,12 +118,8 @@
     far_timestamp = datetime(2024, 1, 16, 12, 0, tzinfo=timezone.utc)
     match_far = choose_booking_for_event(subj_info, tails_dashed, "Departure", far_timestamp)
 
-<<<<<<< HEAD
-    assert match_far is None
-=======
     assert match_far is not None
     assert match_far["Booking"] == "1001"
->>>>>>> feeb3f5a
 
 
 def test_choose_booking_rejects_far_timestamp_even_if_single_candidate():
@@ -206,16 +202,4 @@
 
     match = choose_booking_for_event(subj_info, tails_dashed, "Departure", None)
 
-<<<<<<< HEAD
-    assert match is None
-
-
-def test_parse_time_token_handles_prior_local_day():
-    base_hdr = datetime(2024, 4, 2, 5, 15, tzinfo=timezone.utc)
-
-    parsed = _parse_time_token_to_utc("11:20 PM EDT", base_hdr)
-
-    assert parsed == datetime(2024, 4, 2, 3, 20, tzinfo=timezone.utc)
-=======
-    assert match is None
->>>>>>> feeb3f5a
+    assert match is None